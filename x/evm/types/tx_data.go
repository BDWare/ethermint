package types

import (
	"fmt"
	"math/big"

	"github.com/cosmos/ethermint/utils"

	ethcmn "github.com/ethereum/go-ethereum/common"
)

// TxData implements the Ethereum transaction data structure. It is used
// solely as intended in Ethereum abiding by the protocol.
type TxData struct {
	AccountNonce uint64          `json:"nonce"`
	Price        *big.Int        `json:"gasPrice"`
	GasLimit     uint64          `json:"gas"`
	Recipient    *ethcmn.Address `json:"to" rlp:"nil"` // nil means contract creation
	Amount       *big.Int        `json:"value"`
	Payload      []byte          `json:"input"`

	// signature values
	V *big.Int `json:"v"`
	R *big.Int `json:"r"`
	S *big.Int `json:"s"`

	// hash is only used when marshaling to JSON
	Hash *ethcmn.Hash `json:"hash" rlp:"-"`
}

// encodableTxData implements the Ethereum transaction data structure. It is used
// solely as intended in Ethereum abiding by the protocol.
type encodableTxData struct {
	AccountNonce uint64          `json:"nonce"`
	Price        string          `json:"gasPrice"`
	GasLimit     uint64          `json:"gas"`
	Recipient    *ethcmn.Address `json:"to" rlp:"nil"` // nil means contract creation
	Amount       string          `json:"value"`
	Payload      []byte          `json:"input"`

	// signature values
	V string `json:"v"`
	R string `json:"r"`
	S string `json:"s"`

	// hash is only used when marshaling to JSON
	Hash *ethcmn.Hash `json:"hash" rlp:"-"`
}

func (td TxData) String() string {
	if td.Recipient != nil {
		return fmt.Sprintf("nonce=%d price=%s gasLimit=%d recipient=%s amount=%s data=0x%x v=%s r=%s s=%s",
<<<<<<< HEAD
			td.AccountNonce, td.Price, td.GasLimit, (*td.Recipient).Hex(), td.Amount, td.Payload, td.V, td.R, td.S)
=======
			td.AccountNonce, td.Price, td.GasLimit, td.Recipient.Hex(), td.Amount, td.Payload, td.V, td.R, td.S)
>>>>>>> 4fd9ec3a
	}

	return fmt.Sprintf("nonce=%d price=%s gasLimit=%d recipient=nil amount=%s data=0x%x v=%s r=%s s=%s",
		td.AccountNonce, td.Price, td.GasLimit, td.Amount, td.Payload, td.V, td.R, td.S)
}

// MarshalAmino defines custom encoding scheme for TxData
func (td TxData) MarshalAmino() ([]byte, error) {
	gasPrice, err := utils.MarshalBigInt(td.Price)
	if err != nil {
		return nil, err
	}

	amount, err := utils.MarshalBigInt(td.Amount)
	if err != nil {
		return nil, err
	}

	v, err := utils.MarshalBigInt(td.V)
	if err != nil {
		return nil, err
	}

	r, err := utils.MarshalBigInt(td.R)
	if err != nil {
		return nil, err
	}

	s, err := utils.MarshalBigInt(td.S)
	if err != nil {
		return nil, err
	}

	e := encodableTxData{
		AccountNonce: td.AccountNonce,
		Price:        gasPrice,
		GasLimit:     td.GasLimit,
		Recipient:    td.Recipient,
		Amount:       amount,
		Payload:      td.Payload,
		V:            v,
		R:            r,
		S:            s,
		Hash:         td.Hash,
	}

	return ModuleCdc.MarshalBinaryBare(e)
}

// UnmarshalAmino defines custom decoding scheme for TxData
func (td *TxData) UnmarshalAmino(data []byte) error {
	var e encodableTxData
	err := ModuleCdc.UnmarshalBinaryBare(data, &e)
	if err != nil {
		return err
	}

	td.AccountNonce = e.AccountNonce
	td.GasLimit = e.GasLimit
	td.Recipient = e.Recipient
	td.Payload = e.Payload
	td.Hash = e.Hash

	price, err := utils.UnmarshalBigInt(e.Price)
	if err != nil {
		return err
	}

	if td.Price != nil {
		td.Price.Set(price)
	} else {
		td.Price = price
	}

	amt, err := utils.UnmarshalBigInt(e.Amount)
	if err != nil {
		return err
	}

	if td.Amount != nil {
		td.Amount.Set(amt)
	} else {
		td.Amount = amt
	}

	v, err := utils.UnmarshalBigInt(e.V)
	if err != nil {
		return err
	}

	if td.V != nil {
		td.V.Set(v)
	} else {
		td.V = v
	}

	r, err := utils.UnmarshalBigInt(e.R)
	if err != nil {
		return err
	}

	if td.R != nil {
		td.R.Set(r)
	} else {
		td.R = r
	}

	s, err := utils.UnmarshalBigInt(e.S)
	if err != nil {
		return err
	}

	if td.S != nil {
		td.S.Set(s)
	} else {
		td.S = s
	}

	return nil
}

// TODO: Implement JSON marshaling/ unmarshaling for this type

// TODO: Implement YAML marshaling/ unmarshaling for this type<|MERGE_RESOLUTION|>--- conflicted
+++ resolved
@@ -50,11 +50,7 @@
 func (td TxData) String() string {
 	if td.Recipient != nil {
 		return fmt.Sprintf("nonce=%d price=%s gasLimit=%d recipient=%s amount=%s data=0x%x v=%s r=%s s=%s",
-<<<<<<< HEAD
-			td.AccountNonce, td.Price, td.GasLimit, (*td.Recipient).Hex(), td.Amount, td.Payload, td.V, td.R, td.S)
-=======
 			td.AccountNonce, td.Price, td.GasLimit, td.Recipient.Hex(), td.Amount, td.Payload, td.V, td.R, td.S)
->>>>>>> 4fd9ec3a
 	}
 
 	return fmt.Sprintf("nonce=%d price=%s gasLimit=%d recipient=nil amount=%s data=0x%x v=%s r=%s s=%s",
