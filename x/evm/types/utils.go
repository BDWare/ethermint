--- conflicted
+++ resolved
@@ -74,24 +74,14 @@
 
 // EncodeResultData takes all of the necessary data from the EVM execution
 // and returns the data as a byte slice encoded with amino
-<<<<<<< HEAD
-func EncodeResultData(data *ResultData) ([]byte, error) {
-	return ModuleCdc.MarshalBinaryBare(data)
-=======
 func EncodeResultData(data ResultData) ([]byte, error) {
 	return ModuleCdc.MarshalBinaryLengthPrefixed(data)
->>>>>>> 26d4e968
 }
 
 // DecodeResultData decodes an amino-encoded byte slice into ResultData
 func DecodeResultData(in []byte) (ResultData, error) {
-<<<<<<< HEAD
-	data := new(ResultData)
-	err := ModuleCdc.UnmarshalBinaryBare(in, data)
-=======
 	var data ResultData
 	err := ModuleCdc.UnmarshalBinaryLengthPrefixed(in, &data)
->>>>>>> 26d4e968
 	if err != nil {
 		return ResultData{}, err
 	}
