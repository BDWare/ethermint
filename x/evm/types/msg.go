--- conflicted
+++ resolved
@@ -172,11 +172,7 @@
 }
 
 func (msg MsgEthereumTx) String() string {
-<<<<<<< HEAD
-	return fmt.Sprintf("%s", msg.Data.String())
-=======
 	return msg.Data.String()
->>>>>>> 4fd9ec3a
 }
 
 // Route returns the route value of an MsgEthereumTx.
