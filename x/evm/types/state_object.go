--- conflicted
+++ resolved
@@ -75,11 +75,7 @@
 )
 
 func newStateObject(db *CommitStateDB, accProto authexported.Account) *stateObject {
-<<<<<<< HEAD
 	ethermintAccount, ok := accProto.(*types.EthAccount)
-=======
-	ethermintAccount, ok := accProto.(*types.Account)
->>>>>>> da9157e4
 	if !ok {
 		panic(fmt.Sprintf("invalid account type for state object: %T", accProto))
 	}
@@ -92,10 +88,7 @@
 	return &stateObject{
 		stateDB:       db,
 		account:       ethermintAccount,
-<<<<<<< HEAD
 		balance:       zeroBalance,
-=======
->>>>>>> da9157e4
 		address:       ethcmn.BytesToAddress(ethermintAccount.GetAddress().Bytes()),
 		originStorage: make(types.Storage),
 		dirtyStorage:  make(types.Storage),
@@ -265,18 +258,10 @@
 
 // Balance returns the state object's current balance.
 func (so *stateObject) Balance() *big.Int {
-<<<<<<< HEAD
 	if so.balance == nil {
 		return zeroBalance
 	}
 	return so.balance
-=======
-	balance := so.account.Balance().BigInt()
-	if balance == nil {
-		return zeroBalance
-	}
-	return balance
->>>>>>> da9157e4
 }
 
 // CodeHash returns the state object's code hash.
@@ -379,19 +364,12 @@
 
 // empty returns whether the account is considered empty.
 func (so *stateObject) empty() bool {
-<<<<<<< HEAD
-	return so.account != nil &&
-		so.account.Sequence == 0 &&
-		so.balance != nil &&
-		so.Balance().Sign() == 0 &&
-		bytes.Equal(so.account.CodeHash, emptyCodeHash)
-=======
 	return so.account == nil ||
 		(so.account != nil &&
 			so.account.Sequence == 0 &&
-			so.account.Balance().Sign() == 0 &&
+			so.balance != nil &&
+			so.Balance().Sign() == 0 &&
 			bytes.Equal(so.account.CodeHash, emptyCodeHash))
->>>>>>> da9157e4
 }
 
 // EncodeRLP implements rlp.Encoder.
