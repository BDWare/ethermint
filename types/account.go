package types

import (
	"encoding/json"
	"fmt"

	sdk "github.com/cosmos/cosmos-sdk/types"
	"github.com/cosmos/cosmos-sdk/x/auth"
	"github.com/cosmos/cosmos-sdk/x/auth/exported"
	authtypes "github.com/cosmos/cosmos-sdk/x/auth/types"
	tmamino "github.com/tendermint/tendermint/crypto/encoding/amino"
	"gopkg.in/yaml.v2"

	ethcmn "github.com/ethereum/go-ethereum/common"
	ethcrypto "github.com/ethereum/go-ethereum/crypto"
)

var _ exported.Account = (*Account)(nil)
var _ exported.GenesisAccount = (*Account)(nil)

// ----------------------------------------------------------------------------
// Main Ethermint account
// ----------------------------------------------------------------------------

func init() {
	authtypes.RegisterAccountTypeCodec(Account{}, EthermintAccountName)
}

// Account implements the auth.Account interface and embeds an
// auth.BaseAccount type. It is compatible with the auth.AccountKeeper.
type Account struct {
	*auth.BaseAccount

	// merkle root of the storage trie
	//
	// TODO: add back root if needed (marshalling is broken if not initializing)
	// Root ethcmn.Hash

	CodeHash []byte
}

// ProtoAccount defines the prototype function for BaseAccount used for an
// AccountKeeper.
func ProtoAccount() exported.Account {
	return &Account{
		BaseAccount: &auth.BaseAccount{},
		CodeHash:    ethcrypto.Keccak256(nil),
	}
}

// Balance returns the balance of an account.
func (acc Account) Balance() sdk.Int {
	return acc.GetCoins().AmountOf(DenomDefault)
}

// SetBalance sets an account's balance of photons
func (acc Account) SetBalance(amt sdk.Int) {
	coins := acc.GetCoins()
	diff := amt.Sub(coins.AmountOf(DenomDefault))
	switch {
	case diff.IsPositive():
		// Increase coins to amount
<<<<<<< HEAD
		coins = coins.Add(sdk.NewCoin(DenomDefault, diff))
	} else {
		// Decrease coins to amount
		coins = coins.Sub(sdk.NewCoins(sdk.NewCoin(DenomDefault, diff.Neg())))
=======
		coins = coins.Add(sdk.NewCoins(sdk.NewCoin(DenomDefault, diff)))
	case diff.IsNegative():
		// Decrease coins to amount
		coins = coins.Sub(sdk.NewCoins(sdk.NewCoin(DenomDefault, diff.Neg())))
	default:
		return
>>>>>>> 87b625ed
	}

	if err := acc.SetCoins(coins); err != nil {
		panic(fmt.Sprintf("Could not set coins for address %s", acc.GetAddress()))
	}
}

type ethermintAccountPretty struct {
	Address       sdk.AccAddress `json:"address" yaml:"address"`
	Coins         sdk.Coins      `json:"coins" yaml:"coins"`
	PubKey        []byte         `json:"public_key" yaml:"public_key"`
	AccountNumber uint64         `json:"account_number" yaml:"account_number"`
	Sequence      uint64         `json:"sequence" yaml:"sequence"`
	CodeHash      string         `json:"code_hash" yaml:"code_hash"`
}

// MarshalYAML returns the YAML representation of an account.
func (acc Account) MarshalYAML() (interface{}, error) {
	alias := ethermintAccountPretty{
		Address:       acc.Address,
		Coins:         acc.Coins,
		AccountNumber: acc.AccountNumber,
		Sequence:      acc.Sequence,
		CodeHash:      ethcmn.Bytes2Hex(acc.CodeHash),
	}

	if acc.PubKey != nil {
		alias.PubKey = acc.PubKey.Bytes()
		fmt.Println(len(alias.PubKey), alias.PubKey)
	}

	bz, err := yaml.Marshal(alias)
	if err != nil {
		return nil, err
	}

	return string(bz), err
}

// MarshalJSON returns the JSON representation of an Account.
func (acc Account) MarshalJSON() ([]byte, error) {
	alias := ethermintAccountPretty{
		Address:       acc.Address,
		Coins:         acc.Coins,
		AccountNumber: acc.AccountNumber,
		Sequence:      acc.Sequence,
		CodeHash:      ethcmn.Bytes2Hex(acc.CodeHash),
	}

	if acc.PubKey != nil {
		alias.PubKey = acc.PubKey.Bytes()
	}

	return json.Marshal(alias)
}

// UnmarshalJSON unmarshals raw JSON bytes into an Account.
func (acc *Account) UnmarshalJSON(bz []byte) error {
	acc.BaseAccount = &authtypes.BaseAccount{}
	var alias ethermintAccountPretty
	if err := json.Unmarshal(bz, &alias); err != nil {
		return err
	}

	if alias.PubKey != nil {
		pubk, err := tmamino.PubKeyFromBytes(alias.PubKey)
		if err != nil {
			return err
		}

		acc.BaseAccount.PubKey = pubk
	}

	acc.BaseAccount.Address = alias.Address
	acc.BaseAccount.Coins = alias.Coins
	acc.BaseAccount.AccountNumber = alias.AccountNumber
	acc.BaseAccount.Sequence = alias.Sequence
	acc.CodeHash = ethcmn.Hex2Bytes(alias.CodeHash)

	return nil
}<|MERGE_RESOLUTION|>--- conflicted
+++ resolved
@@ -60,19 +60,12 @@
 	switch {
 	case diff.IsPositive():
 		// Increase coins to amount
-<<<<<<< HEAD
 		coins = coins.Add(sdk.NewCoin(DenomDefault, diff))
-	} else {
-		// Decrease coins to amount
-		coins = coins.Sub(sdk.NewCoins(sdk.NewCoin(DenomDefault, diff.Neg())))
-=======
-		coins = coins.Add(sdk.NewCoins(sdk.NewCoin(DenomDefault, diff)))
 	case diff.IsNegative():
 		// Decrease coins to amount
 		coins = coins.Sub(sdk.NewCoins(sdk.NewCoin(DenomDefault, diff.Neg())))
 	default:
 		return
->>>>>>> 87b625ed
 	}
 
 	if err := acc.SetCoins(coins); err != nil {
